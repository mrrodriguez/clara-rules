--- conflicted
+++ resolved
@@ -22,37 +22,32 @@
   :java-source-paths ["src/main/java"]
   :javac-options ["-target" "1.6" "-source" "1.6"]
   :clean-targets ^{:protect false} ["resources/public/js" "target"]
-  ;; :hooks [leiningen.cljsbuild]
-  ;; :cljsbuild {:builds [;; Simple mode compilation for tests.
-  ;;                      {:id "figwheel"
-  ;;                       :source-paths ["src/test/clojurescript" "src/test/common"]
-  ;;                       :figwheel true
-  ;;                       :compiler {:main "clara.test"
-  ;;                                  :output-to "resources/public/js/simple.js"
-  ;;                                  :output-dir "resources/public/js/out"
-  ;;                                  :asset-path "js/out"
-  ;;                                  :optimizations :none}}
+  :hooks [leiningen.cljsbuild]
+  :cljsbuild {:builds [;; Simple mode compilation for tests.
+                       {:id "figwheel"
+                        :source-paths ["src/test/clojurescript" "src/test/common"]
+                        :figwheel true
+                        :compiler {:main "clara.test"
+                                   :output-to "resources/public/js/simple.js"
+                                   :output-dir "resources/public/js/out"
+                                   :asset-path "js/out"
+                                   :optimizations :none}}
 
-  ;;                      {:id "simple"
-  ;;                       :source-paths ["src/test/clojurescript" "src/test/common"]
-  ;;                       :compiler {:output-to "target/js/simple.js"
-  ;;                                  :optimizations :whitespace}}
+                       {:id "simple"
+                        :source-paths ["src/test/clojurescript" "src/test/common"]
+                        :compiler {:output-to "target/js/simple.js"
+                                   :optimizations :whitespace}}
 
-  ;;                      ;; Advanced mode compilation for tests.
-  ;;                      {:id "advanced"
-  ;;                       :source-paths ["src/test/clojurescript" "src/test/common"]
-  ;;                       :compiler {:output-to "target/js/advanced.js"
-  ;;                                  :optimizations :advanced}}]
+                       ;; Advanced mode compilation for tests.
+                       {:id "advanced"
+                        :source-paths ["src/test/clojurescript" "src/test/common"]
+                        :compiler {:output-to "target/js/advanced.js"
+                                   :optimizations :advanced}}]
 
-  ;;             :test-commands {"phantom-simple" ["phantomjs"
-  ;;                                               "src/test/js/runner.js"
-  ;;                                               "src/test/html/simple.html"]
+              :test-commands {"phantom-simple" ["phantomjs"
+                                                "src/test/js/runner.js"
+                                                "src/test/html/simple.html"]
 
-<<<<<<< HEAD
-  ;;                             "phantom-advanced" ["phantomjs"
-  ;;                                                 "src/test/js/runner.js"
-  ;;                                                 "src/test/html/advanced.html"]}}
-=======
                               "phantom-advanced" ["phantomjs"
                                                   "src/test/js/runner.js"
                                                   "src/test/html/advanced.html"]}}
@@ -64,7 +59,6 @@
                                           (some->> x :ns ns-name str (re-matches #"^clara\.generative.*"))))
                    :generative (fn [x] (some->> x :ns ns-name str (re-matches #"^clara\.generative.*")))}
   
->>>>>>> 74494684
   :scm {:name "git"
         :url "https://github.com/rbrush/clara-rules"}
   :pom-addition [:developers [:developer
