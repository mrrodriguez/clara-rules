--- conflicted
+++ resolved
@@ -1069,45 +1069,6 @@
 
                 :when (some? converted-result)]
 
-<<<<<<< HEAD
-          (seq grouped-candidate-facts)
-          (doseq [[fact-bindings candidate-facts] grouped-candidate-facts
-
-                  ;; Filter to items that match the incoming token, then apply the accumulator.
-                  :let [accum-result (do-accumulate accumulator join-filter-fn token candidate-facts)
-                        converted-result (when (some? accum-result)
-                                           (convert-return-fn accum-result))] 
-
-                  :when (some? converted-result)]
-
-            (send-accumulated node accum-condition accumulator result-binding token
-                              converted-result fact-bindings transport memory listener))
-
-          ;; There are no previously accumulated results, but we still may need to propagate things
-          ;; such as a sum of zero items.
-          ;; If all variables in the accumulated item are bound and an initial
-          ;; value is provided, we can propagate the initial value as the accumulated item.
-
-          ;; We need to not propagate nil initial values, regardless of whether the convert-return-fn
-          ;; makes them non-nil, in order to not break existing code; this is discussed more in the
-          ;; right-activate-reduced implementation.
-          (some? (:initial-value accumulator)) ; An initial value exists that we can propagate.
-          (let [fact-bindings (select-keys (:bindings token) binding-keys)
-                initial-value (:initial-value accumulator)
-                ;; Note that we check the the :initial-value is non-nil above, which is why we
-                ;; don't need (when initial-value (convert-return-fn initial-value)) here.
-                converted-result (convert-return-fn initial-value)
-                accum-reduced []]
-
-            ;; This accumulator keeps candidate facts rather than fully reduced values in the working memory,
-            ;; since the reduce operation must occur per token. Since there are no candidate facts
-            ;; in this flow, just put an empty vector into our memory.
-            (l/add-accum-reduced! listener node join-bindings accum-reduced fact-bindings)
-            (mem/add-accum-reduced! memory node join-bindings accum-reduced fact-bindings)
-
-            (when (some? converted-result)
-              ;; Send the created accumulated item to the children.
-=======
           (send-accumulated node accum-condition accumulator result-binding token
                             converted-result fact-bindings transport memory listener))
 
@@ -1129,7 +1090,6 @@
           (when (some? converted-result)
             ;; Send the created accumulated item to the children.
             (doseq [token tokens]
->>>>>>> 1fdf9d67
               (send-accumulated node accum-condition accumulator result-binding token
                                 converted-result join-bindings transport memory listener))))
 
@@ -1205,16 +1165,6 @@
                   previously-reduced? (not= ::mem/no-accum-reduced previous-candidates)
                   previous-candidates (when previously-reduced? previous-candidates)]]
 
-<<<<<<< HEAD
-      ;; Combine the newly reduced values with any previous items.
-      (let [combined-candidates (into previous-candidates candidates)
-            accum-reduced combined-candidates]
-
-        (l/add-accum-reduced! listener node join-bindings accum-reduced bindings)
-        (mem/add-accum-reduced! memory node join-bindings accum-reduced bindings)
-        
-        (doseq [token matched-tokens
-=======
       ;; Combine the newly reduced values with any previous items.  Ensure that new items are always added to the end so that
       ;; we have a consistent order for retracting results from accumulators such as acc/all whose results can be in any order.  Making this
       ;; ordering consistent allows us to skip the filter step on previous elements on right-activations.
@@ -1272,7 +1222,6 @@
                     
                     new-converted (when (some? accum-result)
                                     (convert-return-fn accum-result))]]
->>>>>>> 1fdf9d67
 
         (cond
 
